--- conflicted
+++ resolved
@@ -15,7 +15,6 @@
       entityOptions: {},
       aliasPrefix: ''
     }, options)
-    console.log(this.options.drupalUrl)
     this.api = axios.create({
       baseURL: this.options.drupalUrl
     })
@@ -63,57 +62,6 @@
   }
 
   /**
-   * Retrieve a given endpoint (from cache or filesystem)
-   * @param {string} endpoint
-   * @return {Promise}
-   */
-  async fromFileSystem (endpoint) {
-    if (this.isCached(endpoint)) {
-      return Promise.resolve(this.getCached(endpoint))
-    }
-    this.fs = this.fs ? this.fs : __non_webpack_require__('fs')
-    const fsEndpoint = './dist/api' + endpoint
-    this.pending.set(endpoint, new Promise((resolve) => {
-      this.fs.readFile(fsEndpoint, 'utf8', (err, data) => {
-        const res = err ? apiError() : {data: JSON.parse(data)}
-        const d = this.isEntity(res) ? (new DrupalJsonApiEntity(this, res.data)) : res
-        this.setCache(endpoint, d)
-        resolve(d)
-      })
-    }))
-    const entity = await this.pending.get(endpoint)
-    this.pending.delete(endpoint)
-    return entity
-  }
-
-  /**
-   * Retrieve a given endpoint (from cache or filesystem)
-   * @param {string} endpoint
-   * @return {Promise}
-   */
-  fromFileSystemBySlug (lookup) {
-    this.fs = this.fs ? this.fs : __non_webpack_require__('fs')
-    const endpoint = `./dist/api/_slugs${this.trimSlug(lookup.slug)}.json`
-    return new Promise((resolve, reject) => {
-      this.fs.readFile(endpoint, 'utf8', async (err, data) => {
-        if (err) {
-          reject(err)
-        }
-        const res = JSON.parse(data)
-        const d = new DrupalJsonApiEntity(this, res)
-        lookup.entity = d.entity
-        lookup.bundle = d.bundle
-        lookup.uuid = d.uuid
-
-        if (this.isLookupComplete(lookup)) {
-          resolve(await this.getFromLocal(lookup))
-        }
-        reject('unable to resolve lookup')
-      })
-    })
-  }
-
-  /**
    * Given an axios response object, check if it is a json api entity.
    * @param {object} res
    */
@@ -147,39 +95,6 @@
   }
 
   /**
-   * Fetch the requested data from the local filesystem.
-   * @param {object} lookup
-   * @return {Promise}
-   */
-<<<<<<< HEAD
-  // getFromLocal(lookup) {
-  //   if (lookup.slug && (!this.isLookupComplete(lookup))) {
-  //     return this.getFromLocalBySlug(lookup)
-  //   }
-  //   if (this.isLookupComplete(lookup)) {
-  //     return this.fromApi(this.endpoint(lookup))
-  //   }
-  //   throw new Error('Incomplete local lookup:', lookup)
-  // }
-=======
-  getFromLocal (lookup) {
-    if (lookup.slug && (!this.isLookupComplete(lookup))) {
-      if (this.isGenerating) {
-        return this.fromFileSystemBySlug(lookup)
-      }
-      return this.getFromLocalBySlug(lookup)
-    }
-    if (this.isLookupComplete(lookup)) {
-      if (this.isGenerating) {
-        return this.fromFileSystem(this.endpoint(lookup))
-      }
-      return this.fromApi(this.endpoint(lookup))
-    }
-    throw new Error('Incomplete local lookup:', lookup)
-  }
->>>>>>> a267b5d2
-
-  /**
    * Fetch the requested data off the live server.
    * @param {object} lookup
    * @return {Promise}
@@ -189,51 +104,10 @@
       return this.getFromServerBySlug(lookup)
     }
     if (this.isLookupComplete(lookup)) {
-      console.log('endpoint:', this.endpoint(lookup))
       return this.fromApi(this.endpoint(lookup))
     }
     throw new Error('Requesting Drupal entities from a live server requires the uuid, entity, and bundle.')
   }
-
-  /**
-   * If all we have is a slug and we're local, we need to do a request to the
-   * _slugs directory to get the node.
-   *
-   * @param {object} lookup
-   * @return {Promise}
-   */
-<<<<<<< HEAD
-  // getFromLocalBySlug(lookup) {
-  //   return this.fromApi(`/_slugs${this.trimSlug(lookup.slug)}.json`)
-  //     .then(entity => {
-  //       lookup.entity = entity.entity
-  //       lookup.bundle = entity.bundle
-  //       lookup.uuid = entity.uuid
-  //       if (this.isLookupComplete(lookup)) {
-  //         return this.getFromLocal(lookup)
-  //       }
-  //     })
-  //     .catch(function (err) {
-  //       throw err
-  //     })
-  // }
-=======
-  getFromLocalBySlug (lookup) {
-    return this.fromApi(`/_slugs${this.trimSlug(lookup.slug)}.json`)
-      .then(entity => {
-        lookup.entity = entity.entity
-        lookup.bundle = entity.bundle
-        lookup.uuid = entity.uuid
-        if (this.isLookupComplete(lookup)) {
-          return this.getFromLocal(lookup)
-        }
-        return entity
-      })
-      .catch(function (err) {
-        throw err
-      })
-  }
->>>>>>> a267b5d2
 
   /**
    * If all we have is a slug and we are pulling from the server, then we need
@@ -302,14 +176,9 @@
    * @param {object} lookup
    */
   endpoint(lookup) {
-    // if (!process.static) {
     return lookup.isBundle
       ? `/jsonapi/${lookup.entity}/${lookup.bundle}`
       : `/jsonapi/${lookup.entity}/${lookup.bundle}/${lookup.uuid}`
-    // }
-    // return lookup.isBundle
-    //   ? `/_resources/${lookup.entity}/${lookup.bundle}/index.json`
-    //   : `/_resources/${lookup.entity}/${lookup.bundle}/${lookup.uuid}.json`
   }
 
   /**
@@ -333,14 +202,9 @@
    * Return a pre-serialized menu (not an entity).
    * @param {string} name
    */
-<<<<<<< HEAD
-  fetchMenu(name) {
-    return this.menu(name).then(entity => entity.serializable())
-=======
   fetchMenu (name) {
     const menuDapi = new DrupalJsonApi(this.context, this.options)
     return menuDapi.menu(name).then(entity => entity.serializable())
->>>>>>> a267b5d2
   }
 
   /**
@@ -357,18 +221,11 @@
    * @param {string|int} identifier
    * @return {Promise}
    */
-<<<<<<< HEAD
-  slug(slug, throwOnError = true) {
-    const isNodeRequest = /^\/node\/\d+$/
-    if (this.options.aliasPrefix && !isNodeRequest.test(slug)) {
-=======
   slug (slug, throwOnError = true) {
     const isNodeRequest = /^\/node\/\d+\/?$/
     if (this.options.aliasPrefix && !this.isGenerating && !isNodeRequest.test(slug)) {
->>>>>>> a267b5d2
       slug = `${this.trimSlug(this.options.aliasPrefix)}${this.trimSlug(slug)}`
     }
-    console.log('SLUG', slug)
     const entity = this.getEntity({ entity: 'node', slug: slug })
     return this.throwOnError ? this.throwOnError(entity) : entity
   }
@@ -480,11 +337,7 @@
    * @param {lookup} lookup
    * @return {boolean}
    */
-<<<<<<< HEAD
-  hasBeenTraversed(lookup) {
-=======
   getTraversal (lookup) {
->>>>>>> a267b5d2
     const endpoint = this.endpoint(lookup)
     return this.cache.get(endpoint) || this.pending.get(endpoint) || false
   }
